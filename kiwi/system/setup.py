# Copyright (c) 2015 SUSE Linux GmbH.  All rights reserved.
#
# This file is part of kiwi.
#
# kiwi is free software: you can redistribute it and/or modify
# it under the terms of the GNU General Public License as published by
# the Free Software Foundation, either version 3 of the License, or
# (at your option) any later version.
#
# kiwi is distributed in the hope that it will be useful,
# but WITHOUT ANY WARRANTY; without even the implied warranty of
# MERCHANTABILITY or FITNESS FOR A PARTICULAR PURPOSE.  See the
# GNU General Public License for more details.
#
# You should have received a copy of the GNU General Public License
# along with kiwi.  If not, see <http://www.gnu.org/licenses/>
#
import os
import platform
from collections import OrderedDict
from collections import namedtuple
from tempfile import NamedTemporaryFile

# project
from .uri import Uri
from ..repository import Repository
from ..system.root_bind import RootBind
from ..system.root_init import RootInit
from ..command import Command
from ..command_process import CommandProcess
from ..utils.sync import DataSync
from ..logger import log
from ..defaults import Defaults
from .users import Users
from .shell import Shell
from ..path import Path
from ..archive.tar import ArchiveTar
from ..utils.compress import Compress

from ..exceptions import (
    KiwiImportDescriptionError,
    KiwiScriptFailed
)


script_type = namedtuple(
    'script_type', ['filepath', 'raise_if_not_exists'])
directory_type = namedtuple(
    'directory_type', ['path', 'raise_if_not_exists'])


class SystemSetup(object):
    """
    Implementation of system setup steps supported by kiwi.
    kiwi is not responsible for the system configuration, however
    some setup steps needs to be performed in order to provide
    a minimal work environment inside of the image according to
    the desired image type.

    Attributes

    * :attr:`arch`
        platform.machine
        The 32bit x86 platform is handled as 'ix86'

    * :attr:`xml_state`
        Instance of XMLState

    * :attr:`description_dir`
        path to image description directory

    * :attr:`derived_description_dir`
        path to derived_description_dir
        boot image descriptions inherits data from the system image
        description, thus they are derived from another image
        description directory which is needed to e.g find system
        image archives, overlay files

    * :attr:`root_dir`
        root directory path name
    """
    def __init__(self, xml_state, root_dir):
        self.arch = platform.machine()
        if self.arch == 'i686' or self.arch == 'i586':
            self.arch = 'ix86'
        self.xml_state = xml_state
        self.description_dir = \
            xml_state.xml_data.description_dir
        self.derived_description_dir = \
            xml_state.xml_data.derived_description_dir
        self.root_dir = root_dir
        self._preferences_lookup()
        self._oemconfig_lookup()

    def import_description(self):
        """
        Import XML descriptions, custom scripts, archives and
        script helper methods
        """
        log.info('Importing Image description to system tree')
        description = self.root_dir + '/image/config.xml'
        log.info('--> Importing state XML description as image/config.xml')
        Path.create(self.root_dir + '/image')
        with open(description, 'w') as config:
            config.write('<?xml version="1.0" encoding="utf-8"?>')
            self.xml_state.xml_data.export(outfile=config, level=0)

<<<<<<< HEAD
        self.__import_custom_scripts()
        self.__import_custom_directories()
        self.__import_custom_archives()
=======
        self._import_custom_scripts()
        self._import_custom_archives()
>>>>>>> 32dd0fe8

    def cleanup(self):
        """
        Delete all traces of a kiwi description which are not
        required in the later image
        """
        Command.run(['rm', '-r', '-f', '/.kconfig', '/image'])

    def import_repositories_marked_as_imageinclude(self):
        """
        Those <repository> sections which are marked with the
        imageinclude attribute should be permanently added to
        the image repository configuration
        """
        repository_sections = self.xml_state.get_repository_sections()
        root = RootInit(
            root_dir=self.root_dir, allow_existing=True
        )
        repo = Repository(
            RootBind(root), self.xml_state.get_package_manager()
        )
        repo.use_default_location()
        repo.delete_all_repos()
        for xml_repo in repository_sections:
            repo_marked_for_image_include = xml_repo.get_imageinclude()

            if repo_marked_for_image_include:
                repo_type = xml_repo.get_type()
                repo_source = xml_repo.get_source().get_path()
                repo_alias = xml_repo.get_alias()
                repo_priority = xml_repo.get_priority()
                repo_dist = xml_repo.get_distribution()
                repo_components = xml_repo.get_components()
                uri = Uri(repo_source, repo_type)
                repo_source_translated = uri.translate()
                if not repo_alias:
                    repo_alias = uri.alias()
                log.info('Setting up image repository %s', repo_source)
                log.info('--> Type: %s', repo_type)
                log.info('--> Translated: %s', repo_source_translated)
                log.info('--> Alias: %s', repo_alias)
                repo.add_repo(
                    repo_alias, repo_source_translated,
                    repo_type, repo_priority, repo_dist, repo_components
                )

    def import_shell_environment(self, profile):
        """
        Create profile environment to let scripts consume
        information from the XML description.

        :param object profile: Instance of Profile
        """
        profile_file = self.root_dir + '/.profile'
        log.info('Creating .profile environment')
        profile_environment = profile.create()
        with open(profile_file, 'w') as profile:
            for line in profile_environment:
                profile.write(line + '\n')
                log.debug('--> %s', line)

    def import_overlay_files(
        self, follow_links=False, preserve_owner_group=False
    ):
        """
        Copy overlay files from the image description to
        the image root tree. Supported are a root/ directory
        or a root.tar.gz tarball. The root/ directory takes
        precedence over the tarball

        :param bool follow_links: follow symlinks true|false
        :param bool preserve_owner_group: preserve permissions true|false
        """
        overlay_directory = self.description_dir + '/root/'
        overlay_archive = self.description_dir + '/root.tar.gz'
        if os.path.exists(overlay_directory):
            log.info('Copying user defined files to image tree')
            sync_options = [
                '-r', '-p', '-t', '-D', '-H', '-X', '-A', '--one-file-system'
            ]
            if follow_links:
                sync_options.append('--copy-links')
            else:
                sync_options.append('--links')
            if preserve_owner_group:
                sync_options.append('-o')
                sync_options.append('-g')
            data = DataSync(
                overlay_directory, self.root_dir
            )
            data.sync_data(
                options=sync_options
            )
        elif os.path.exists(overlay_archive):
            log.info('Extracting user defined files from archive to image tree')
            archive = ArchiveTar(overlay_archive)
            archive.extract(self.root_dir)

    def setup_hardware_clock(self):
        """
        Setup etc/adjtime by running hwclock
        """
        if 'hwclock' in self.preferences:
            log.info(
                'Setting up hardware clock: %s', self.preferences['hwclock']
            )
            Command.run([
                'chroot', self.root_dir,
                'hwclock', '--adjust', '--' + self.preferences['hwclock']
            ])

    def setup_keyboard_map(self):
        """
        Setup etc/sysconfig/keyboard console keyboard
        """
        if 'keytable' in self.preferences:
            keyboard_config = self.root_dir + '/etc/sysconfig/keyboard'
            if os.path.exists(keyboard_config):
                log.info(
                    'Setting up keytable: %s', self.preferences['keytable']
                )
                Shell.run_common_function(
                    'baseUpdateSysConfig', [
                        keyboard_config, 'KEYTABLE',
                        '"' + self.preferences['keytable'] + '"'
                    ]
                )
            else:
                log.warning(
                    'keyboard setup skipped etc/sysconfig/keyboard not found'
                )

    def setup_locale(self):
        """
        Setup etc/sysconfig/language UTF8 locale
        """
        if 'locale' in self.preferences:
            lang_config = self.root_dir + '/etc/sysconfig/language'
            if os.path.exists(lang_config):
                log.info(
                    'Setting up locale: %s', self.preferences['locale']
                )
                Shell.run_common_function(
                    'baseUpdateSysConfig', [
                        lang_config, 'RC_LANG',
                        self.preferences['locale'].split(',')[0] + '.UTF-8'
                    ]
                )
            else:
                log.warning(
                    'locale setup skipped etc/sysconfig/language not found'
                )

    def setup_timezone(self):
        """
        Setup timezone symlink
        """
        if 'timezone' in self.preferences:
            log.info(
                'Setting up timezone: %s', self.preferences['timezone']
            )
            zoneinfo = '/usr/share/zoneinfo/' + self.preferences['timezone']
            Command.run([
                'chroot', self.root_dir,
                'ln', '-s', '-f', zoneinfo, '/etc/localtime'
            ])

    def setup_groups(self):
        """
        Add groups for configured users
        """
        system_users = Users(self.root_dir)

        for users in self.xml_state.get_users():
            if not system_users.group_exists(users.group_name):
                options = []
                if users.group_id:
                    options.append('-g')
                    options.append(users.group_id)
                log.info('Adding group %s', users.group_name)
                system_users.group_add(
                    users.group_name, options
                )

    def setup_users(self):
        """
        Add/Modify configured users
        """
        system_users = Users(self.root_dir)

        for users in self.xml_state.get_users():
            for user in users.user_sections:
                log.info('Setting up user %s', user.get_name())
                password = user.get_password()
                password_format = user.get_pwdformat()
                home_path = user.get_home()
                user_name = user.get_name()
                user_id = user.get_id()
                user_realname = user.get_realname()
                user_shell = user.get_shell()

                user_exists = system_users.user_exists(user_name)

                options = []
                if password_format == 'plain':
                    password = self._create_passwd_hash(password)
                if password:
                    options.append('-p')
                    options.append(password)
                if user_shell:
                    options.append('-s')
                    options.append(user_shell)
                if users.group_id or users.group_name:
                    options.append('-g')
                if users.group_id:
                    options.append(users.group_id)
                else:
                    options.append(users.group_name)
                if user_id:
                    options.append('-u')
                    options.append(user_id)
                if user_realname:
                    options.append('-c')
                    options.append(user_realname)
                if not user_exists and home_path:
                    options.append('-m')
                    options.append('-d')
                    options.append(home_path)

                if user_exists:
                    log.info(
                        '--> Modifying user: %s [%s]',
                        user_name, users.group_name
                    )
                    system_users.user_modify(user_name, options)
                else:
                    log.info(
                        '--> Adding user: %s [%s]',
                        user_name, users.group_name
                    )
                    system_users.user_add(user_name, options)
                    if home_path:
                        log.info(
                            '--> Setting permissions for %s', home_path
                        )
                        system_users.setup_home_for_user(
                            user_name, users.group_name, home_path
                        )

    def import_image_identifier(self):
        """
        Create etc/ImageID identifier file
        """
        image_id = self.xml_state.xml_data.get_id()
        if image_id and os.path.exists(self.root_dir + '/etc'):
            image_id_file = self.root_dir + '/etc/ImageID'
            log.info('Creating identifier: %s as %s', image_id, image_id_file)
            with open(image_id_file, 'w') as identifier:
                identifier.write('%s\n' % image_id)

    def set_selinux_file_contexts(self, security_context_file):
        """
        Initialize the security context fields (extended attributes)
        on the files matching the security_context_file

        :param string security_context_file: path file name
        """
        log.info('Processing SELinux file security contexts')
        Command.run(
            [
                'chroot', self.root_dir,
                'setfiles', security_context_file, '/', '-v'
            ]
        )

    def export_modprobe_setup(self, target_root_dir):
        """
        Export etc/modprobe.d to given root_dir

        :param string target_root_dir: path name
        """
        modprobe_config = self.root_dir + '/etc/modprobe.d'
        if os.path.exists(modprobe_config):
            log.info('Export modprobe configuration')
            Path.create(target_root_dir + '/etc')
            data = DataSync(
                modprobe_config, target_root_dir + '/etc/'
            )
            data.sync_data(
                options=['-z', '-a']
            )

    def export_rpm_package_list(self, target_dir):
        """
        Export image rpm package list as metadata reference
        used by the open buildservice

        :param string target_dir: path name
        """
        if os.path.exists(self.root_dir + '/var/lib/rpm/Packages'):
            log.info('Export rpm packages metadata')
            filename = ''.join(
                [
                    target_dir, '/',
                    self.xml_state.xml_data.get_name(),
                    '.' + self.arch,
                    '-' + self.xml_state.get_image_version(),
                    '.packages'
                ]
            )
            query_call = Command.run(
                [
                    'rpm', '--root', self.root_dir, '-qa', '--qf',
                    '|'.join(
                        [
                            '%{NAME}', '%{EPOCH}', '%{VERSION}', '%{RELEASE}',
                            '%{ARCH}', '%{DISTURL}', '\\n'
                        ]
                    )
                ]
            )
            with open(filename, 'w') as packages:
                packages.write(query_call.output)
            return filename

    def export_rpm_package_verification(self, target_dir):
        """
        Export rpm package verification result as metadata reference
        used by the open buildservice

        :param string target_dir: path name
        """
        if os.path.exists(self.root_dir + '/var/lib/rpm/Packages'):
            log.info('Export rpm verification metadata')
            filename = ''.join(
                [
                    target_dir, '/',
                    self.xml_state.xml_data.get_name(),
                    '.' + self.arch,
                    '-' + self.xml_state.get_image_version(),
                    '.verified'
                ]
            )
            query_call = Command.run(
                command=['rpm', '--root', self.root_dir, '-Va'],
                raise_on_error=False
            )
            with open(filename, 'w') as verified:
                verified.write(query_call.output)
            return filename

    def call_config_script(self):
        """
        Call config.sh script chrooted
        """
        self._call_script('config.sh')

    def call_image_script(self):
        """
        Call images.sh script chrooted
        """
        self._call_script('images.sh')

    def call_edit_boot_config_script(self, filesystem, boot_part_id):
        """
        Call configured editbootconfig script _NON_ chrooted

        Pass the boot filesystem name and the partition number of
        the boot partition as parameters to the call

        :param string filesystem: boot filesystem name
        :param int boot_part_id: boot partition number
        """
        self._call_script_no_chroot(
            'edit_boot_config.sh', [filesystem, format(boot_part_id)]
        )

    def call_edit_boot_install_script(self, diskname, boot_device_node):
        """
        Call configured editbootinstall script _NON_ chrooted

        Pass the disk file name and the device node of the boot partition
        as parameters to the call

        :param string diskname: file path name
        :param string boot_device_node: boot device node name
        """
        self._call_script_no_chroot(
            'edit_boot_install.sh', [diskname, boot_device_node]
        )

    def create_init_link_from_linuxrc(self):
        """
        kiwi boot images provides the linuxrc script, however the kernel
        also expects an init executable to be present. This method creates
        a hard link to the linuxrc file
        """
        Command.run(
            ['ln', self.root_dir + '/linuxrc', self.root_dir + '/init']
        )

    def create_recovery_archive(self):
        """
        Create a compressed recovery archive from the root tree
        for use with kiwi's recvoery system. The method creates
        additional data into the image root filesystem which is
        deleted prior to the creation of a new recovery data set
        """
        # cleanup
        bash_comand = [
            'rm', '-f', self.root_dir + '/recovery.*'
        ]
        Command.run(['bash', '-c', ' '.join(bash_comand)])
        if not self.oemconfig['recovery']:
            return
        # recovery.tar
        log.info('Creating recovery tar archive')
        metadata = {
            'archive_name':
                self.root_dir + '/recovery.tar',
            'archive_filecount':
                self.root_dir + '/recovery.tar.files',
            'archive_size':
                self.root_dir + '/recovery.tar.size',
            'partition_size':
                self.root_dir + '/recovery.partition.size',
            'partition_filesystem':
                self.root_dir + '/recovery.tar.filesystem'
        }
        recovery_archive = NamedTemporaryFile(
            delete=False
        )
        archive = ArchiveTar(
            filename=recovery_archive.name,
            create_from_file_list=False
        )
        archive.create(
            source_dir=self.root_dir,
            exclude=['dev', 'proc', 'sys'],
            options=[
                '--numeric-owner',
                '--hard-dereference',
                '--preserve-permissions'
            ]
        )
        Command.run(
            ['mv', recovery_archive.name, metadata['archive_name']]
        )
        # recovery.tar.filesystem
        recovery_filesystem = self.xml_state.build_type.get_filesystem()
        with open(metadata['partition_filesystem'], 'w') as partfs:
            partfs.write('%s' % recovery_filesystem)
        log.info(
            '--> Recovery partition filesystem: %s', recovery_filesystem
        )
        # recovery.tar.files
        bash_comand = [
            'tar', '-tf', metadata['archive_name'], '|', 'wc', '-l'
        ]
        tar_files_call = Command.run(
            ['bash', '-c', ' '.join(bash_comand)]
        )
        tar_files_count = int(tar_files_call.output.rstrip('\n'))
        with open(metadata['archive_filecount'], 'w') as files:
            files.write('%d\n' % tar_files_count)
        log.info(
            '--> Recovery file count: %d files', tar_files_count
        )
        # recovery.tar.size
        recovery_archive_size_bytes = os.path.getsize(metadata['archive_name'])
        with open(metadata['archive_size'], 'w') as size:
            size.write('%d' % recovery_archive_size_bytes)
        log.info(
            '--> Recovery uncompressed size: %d mbytes',
            int(recovery_archive_size_bytes / 1048576)
        )
        # recovery.tar.gz
        log.info('--> Compressing recovery archive')
        compress = Compress(self.root_dir + '/recovery.tar')
        compress.gzip()
        # recovery.partition.size
        recovery_archive_gz_size_mbytes = int(
            os.path.getsize(metadata['archive_name'] + '.gz') / 1048576
        )
        recovery_partition_mbytes = recovery_archive_gz_size_mbytes \
            + Defaults.get_recovery_spare_mbytes()
        with open(metadata['partition_size'], 'w') as gzsize:
            gzsize.write('%d' % recovery_partition_mbytes)
        log.info(
            '--> Recovery partition size: %d mbytes',
            recovery_partition_mbytes
        )
        # delete recovery archive if inplace recovery is requested
        # In this mode the recovery archive is created at install time
        # and not at image creation time. However the recovery metadata
        # is preserved in order to be able to check if enough space
        # is available on the disk to create the recovery archive.
        if self.oemconfig['recovery_inplace']:
            log.info(
                '--> Inplace recovery requested, deleting archive'
            )
            Path.wipe(metadata['archive_name'] + '.gz')

    def _import_custom_archives(self):
        """
        Import custom tar archive files
        """
        archive_list = []
        system_archives = self.xml_state.get_system_archives()
        bootstrap_archives = self.xml_state.get_bootstrap_archives()
        if system_archives:
            archive_list += system_archives
        if bootstrap_archives:
            archive_list += bootstrap_archives

        description_target = self.root_dir + '/image/'

        for archive in archive_list:
            archive_is_absolute = archive.startswith('/')
            if archive_is_absolute:
                archive_file = archive
            else:
                archive_file = self.description_dir + '/' + archive

            archive_exists = os.path.exists(archive_file)

            if not archive_exists:
                if self.derived_description_dir and not archive_is_absolute:
                    archive_file = self.derived_description_dir + '/' + archive
                    archive_exists = os.path.exists(archive_file)

            if archive_exists:
                log.info(
                    '--> Importing %s archive as %s',
                    archive_file, 'image/' + archive
                )
                Command.run(
                    ['cp', archive_file, description_target]
                )
            else:
                raise KiwiImportDescriptionError(
                    'Specified archive %s does not exist' % archive_file
                )

<<<<<<< HEAD
    # NB: we could potentially replace both __import_custom_scripts()
    # and __import_custom_directories() with a shared
    # __import_custom_paths() method.  ``cp -r <src> <dst>'' works for
    # both files and directories.
    def __import_custom_directories(self):
        """
        Import custom directories adding support for extensions
        """
        description_target = os.path.join(self.root_dir, 'image')
        for name, custom_directory in list(self._get_custom_directories().items()):
            if custom_directory.path:
                if custom_directory.path.startswith('/'):
                    path = custom_directory.path
                else:
                    path = os.path.join(self.description_dir, custom_directory.path)
                if os.path.exists(path):
                    log.info(
                        '--> Importing %s path as %s',
                        custom_directory.path, 'image/' + name
                    )
                    Command.run(
                        ['cp', '-r', path, os.path.join(description_target, name)]
                    )
                elif custom_directory.raise_if_not_exists:
                    raise KiwiImportDescriptionError(
                        'Specified directory %s does not exist' % path)

    # The reason we use _<methodname> here instead of __<methodname>
    # against internal convention is that we mock out the method in
    # some of our testing (and dunder method names aren't easily
    # changable, see name mangling in the python docs).  I think it's
    # actually worth converting to PEP3-compliant "weak private" names
    # that are all single underscore prefixed.  Don't think we
    # want/need to make these class-specific via name mangling.  But
    # want to get consensus first.
    def _get_custom_directories(self):
        """
        Return dictionary of custom directory types
        """
        custom_directories = {
            'lxd_metadata': directory_type(
                path='lxd_metadata',
                raise_if_not_exists=False),
        }
        return OrderedDict(sorted(custom_directories.items()))

    def __import_custom_scripts(self):
=======
    def _import_custom_scripts(self):
>>>>>>> 32dd0fe8
        """
        Import custom scripts
        """
        # custom_scripts defines a dictionary with all script hooks
        # for each script name a the filepath and additional flags
        # are defined. the filepath could be either a relative or
        # absolute information. If filepath is set to None this indicates
        # the script hook is not used. The raise_if_not_exists flag
        # causes kiwi to raise an exception if a specified script
        # filepath does not exist
        custom_scripts = {
            'config.sh': script_type(
                filepath='config.sh',
                raise_if_not_exists=False
            ),
            'images.sh': script_type(
                filepath='images.sh',
                raise_if_not_exists=False
            ),
            'edit_boot_config.sh': script_type(
                filepath=self.xml_state.build_type.get_editbootconfig(),
                raise_if_not_exists=True
            ),
            'edit_boot_install.sh': script_type(
                filepath=self.xml_state.build_type.get_editbootinstall(),
                raise_if_not_exists=True
            )
        }
        sorted_custom_scripts = OrderedDict(
            sorted(custom_scripts.items())
        )

        description_target = self.root_dir + '/image/'
        need_script_helper_functions = False

        for name, script in list(sorted_custom_scripts.items()):
            if script.filepath:
                if script.filepath.startswith('/'):
                    script_file = script.filepath
                else:
                    script_file = self.description_dir + '/' + script.filepath
                if os.path.exists(script_file):
                    log.info(
                        '--> Importing %s script as %s',
                        script.filepath, 'image/' + name
                    )
                    Command.run(
                        ['cp', script_file, description_target + name]
                    )
                    need_script_helper_functions = True
                elif script.raise_if_not_exists:
                    raise KiwiImportDescriptionError(
                        'Specified script %s does not exist' % script_file
                    )

        if need_script_helper_functions:
            log.info('--> Importing script helper functions')
            Command.run(
                [
                    'cp',
                    Defaults.get_common_functions_file(),
                    self.root_dir + '/.kconfig'
                ]
            )

    def _call_script(self, name):
        if os.path.exists(self.root_dir + '/image/' + name):
            config_script = Command.call(
                ['chroot', self.root_dir, 'bash', '/image/' + name]
            )
            process = CommandProcess(
                command=config_script, log_topic='Calling ' + name + ' script'
            )
            result = process.poll_and_watch()
            if result.returncode != 0:
                raise KiwiScriptFailed(
                    '%s failed: %s' % (name, format(result.stderr))
                )

    def _call_script_no_chroot(self, name, option_list):
        if os.path.exists(self.root_dir + '/image/' + name):
            bash_command = [
                'cd', self.root_dir, '&&',
                'bash', '--norc', 'image/' + name, ' '.join(option_list)
            ]
            config_script = Command.call(
                ['bash', '-c', ' '.join(bash_command)]
            )
            process = CommandProcess(
                command=config_script, log_topic='Calling ' + name + ' script'
            )
            result = process.poll_and_watch()
            if result.returncode != 0:
                raise KiwiScriptFailed(
                    '%s failed: %s' % (name, format(result.stderr))
                )

    def _create_passwd_hash(self, password):
        openssl = Command.run(
            ['openssl', 'passwd', '-1', '-salt', 'xyz', password]
        )
        return openssl.output[:-1]

    def _preferences_lookup(self):
        self.preferences = {}
        for preferences in self.xml_state.get_preferences_sections():
            timezone_section = preferences.get_timezone()
            locale_section = preferences.get_locale()
            hwclock_section = preferences.get_hwclock()
            keytable_section = preferences.get_keytable()
            if timezone_section:
                self.preferences['timezone'] = timezone_section[0]
            if locale_section:
                self.preferences['locale'] = locale_section[0]
            if hwclock_section:
                self.preferences['hwclock'] = hwclock_section[0]
            if keytable_section:
                self.preferences['keytable'] = keytable_section[0]

    def _oemconfig_lookup(self):
        self.oemconfig = {
            'recovery_inplace': False,
            'recovery': False
        }
        oemconfig = self.xml_state.get_build_type_oemconfig_section()
        if oemconfig:
            self.oemconfig['recovery'] = \
                self._text(oemconfig.get_oem_recovery())
            self.oemconfig['recovery_inplace'] = \
                self._text(oemconfig.get_oem_inplace_recovery())

    def _text(self, section_content):
        """
        Helper method to return the text for XML elements of the
        following structure: <section>text</section>.
        """
        if section_content:
            content = section_content[0]
            if content == 'false':
                return False
            else:
                return content<|MERGE_RESOLUTION|>--- conflicted
+++ resolved
@@ -105,14 +105,9 @@
             config.write('<?xml version="1.0" encoding="utf-8"?>')
             self.xml_state.xml_data.export(outfile=config, level=0)
 
-<<<<<<< HEAD
-        self.__import_custom_scripts()
-        self.__import_custom_directories()
-        self.__import_custom_archives()
-=======
         self._import_custom_scripts()
+        self._import_custom_directories()
         self._import_custom_archives()
->>>>>>> 32dd0fe8
 
     def cleanup(self):
         """
@@ -657,12 +652,11 @@
                     'Specified archive %s does not exist' % archive_file
                 )
 
-<<<<<<< HEAD
-    # NB: we could potentially replace both __import_custom_scripts()
-    # and __import_custom_directories() with a shared
-    # __import_custom_paths() method.  ``cp -r <src> <dst>'' works for
+    # NB: we could potentially replace both _import_custom_scripts()
+    # and _import_custom_directories() with a shared
+    # _import_custom_paths() method.  ``cp -r <src> <dst>'' works for
     # both files and directories.
-    def __import_custom_directories(self):
+    def _import_custom_directories(self):
         """
         Import custom directories adding support for extensions
         """
@@ -685,14 +679,6 @@
                     raise KiwiImportDescriptionError(
                         'Specified directory %s does not exist' % path)
 
-    # The reason we use _<methodname> here instead of __<methodname>
-    # against internal convention is that we mock out the method in
-    # some of our testing (and dunder method names aren't easily
-    # changable, see name mangling in the python docs).  I think it's
-    # actually worth converting to PEP3-compliant "weak private" names
-    # that are all single underscore prefixed.  Don't think we
-    # want/need to make these class-specific via name mangling.  But
-    # want to get consensus first.
     def _get_custom_directories(self):
         """
         Return dictionary of custom directory types
@@ -704,10 +690,7 @@
         }
         return OrderedDict(sorted(custom_directories.items()))
 
-    def __import_custom_scripts(self):
-=======
     def _import_custom_scripts(self):
->>>>>>> 32dd0fe8
         """
         Import custom scripts
         """
