--- conflicted
+++ resolved
@@ -59,11 +59,7 @@
                 'qemu-img', 'convert', '-f', 'raw', self.diskname,
                 '-O', 'vmdk'
             ] + self.options + [
-<<<<<<< HEAD
-                self.get_target_name_for_format('vmdk')
-=======
-                self.get_target_file_path_for_format(self.image_format)
->>>>>>> 69390148
+                self.get_target_file_path_for_format('vmdk')
             ]
         )
         self._create_vmware_settings_file()
@@ -78,26 +74,16 @@
         """
         result.add(
             key='disk_format_image',
-<<<<<<< HEAD
-            filename=self.get_target_name_for_format('vmdk'),
-=======
-            filename=self.get_target_file_path_for_format(
-                self.image_format
-            ),
->>>>>>> 69390148
+            filename=self.get_target_file_path_for_format('vmdk'),
             use_for_bundle=True,
             compress=False,
             shasum=True
         )
         result.add(
             key='disk_format_machine_settings',
-<<<<<<< HEAD
-            filename=self.get_target_name_for_format('vmx'),
-=======
             filename=self.get_target_file_path_for_format(
                 'vmx'
             ),
->>>>>>> 69390148
             use_for_bundle=True,
             compress=False,
             shasum=False
@@ -114,11 +100,7 @@
                 self.xml_state.xml_data.get_displayname() or
                 self.xml_state.xml_data.get_name(),
             'vmdk_file':
-<<<<<<< HEAD
-                self.get_target_name_for_format('vmdk'),
-=======
-                self.get_target_file_path_for_format(self.image_format),
->>>>>>> 69390148
+                self.get_target_file_path_for_format('vmdk'),
             'virtual_hardware_version': '9',
             'guest_os': 'suse-64',
             'disk_id': '0'
