from mock import call
from mock import patch

from kiwi.container.docker import ContainerImageDocker


class TestContainerImageDocker(object):

    @patch('kiwi.container.docker.Compress')
    @patch('kiwi.container.oci.Command.run')
    def test_pack_image_to_file(self, mock_command, mock_compress):
        docker = ContainerImageDocker('root_dir', {'container_name': 'foo/bar'})
        docker.oci_dir = 'kiwi_oci_dir'
        docker.pack_image_to_file('result.tar.xz')

        assert mock_command.call_args_list == [
            call(['rm', '-r', '-f', 'result.tar']),
            call([
<<<<<<< HEAD
                'skopeo', 'copy', 'oci:kiwi_oci_dir/umoci_layout:latest',
                'docker-archive:result.tar:foo/bar:latest'
            ])
        ]
        mock_compress.assert_called_once_with('result.tar')
=======
                'umoci', 'init', '--layout',
                'kiwi_docker_dir/umoci_layout'
            ]),
            call([
                'umoci', 'new', '--image',
                'kiwi_docker_dir/umoci_layout:latest'
            ]),
            call([
                'umoci', 'unpack', '--image',
                'kiwi_docker_dir/umoci_layout:latest', 'kiwi_docker_root_dir'
            ]),
            call([
                'umoci', 'repack', '--image',
                'kiwi_docker_dir/umoci_layout:latest', 'kiwi_docker_root_dir'
            ]),
            call([
                'umoci', 'config', '--config.cmd=/bin/bash', '--image',
                'kiwi_docker_dir/umoci_layout:latest'
            ]),
            call([
                'umoci', 'gc', '--layout', 'kiwi_docker_dir/umoci_layout'
            ]),
            call([
                'skopeo', 'copy', 'oci:kiwi_docker_dir/umoci_layout:latest',
                'docker-archive:result.tar:foo/bar:latest'
            ])
        ]
        mock_sync.assert_called_once_with(
            'root_dir/', 'kiwi_docker_root_dir/rootfs'
        )
        docker_root.sync_data.assert_called_once_with(
            exclude=[
                'image', '.profile', '.kconfig', 'boot', 'dev', 'sys', 'proc',
                'var/cache/kiwi'
            ],
            options=['-a', '-H', '-X', '-A', '--delete']
        )
        mock_compress.assert_called_once_with('result.tar')
        compressor.xz.assert_called_once_with()

    @patch('kiwi.container.docker.ArchiveTar')
    @patch('kiwi.container.docker.Compress')
    @patch('kiwi.container.docker.Command.run')
    @patch('kiwi.container.docker.DataSync')
    @patch('kiwi.container.docker.mkdtemp')
    @patch('kiwi.container.docker.Path.wipe')
    @patch('kiwi.container.docker.Path.create')
    @patch('kiwi.container.docker.Defaults.get_shared_cache_location')
    def test_create_derived(
        self, mock_cache, mock_create, mock_wipe, mock_mkdtemp,
        mock_sync, mock_command, mock_compress, mock_tar
    ):
        mock_cache.return_value = 'var/cache/kiwi'
        compressor = mock.Mock()
        mock_compress.return_value = compressor
        docker_root = mock.Mock()
        mock_sync.return_value = docker_root
        tmpdirs = ['kiwi_docker_root_dir', 'kiwi_docker_dir']

        def call_mkdtemp(prefix):
            return tmpdirs.pop()

        mock_mkdtemp.side_effect = call_mkdtemp

        self.docker.create('result.tar.xz', 'root_dir/image/image_file')

        mock_wipe.assert_called_once_with('result.tar')
        mock_tar.assert_called_once_with('root_dir/image/image_file')
        mock_create.assert_called_once_with('kiwi_docker_dir/umoci_layout')

        assert mock_command.call_args_list == [
            call([
                'umoci', 'config', '--image',
                'kiwi_docker_dir/umoci_layout', '--tag', 'latest'
            ]),
            call([
                'umoci', 'unpack', '--image',
                'kiwi_docker_dir/umoci_layout:latest', 'kiwi_docker_root_dir'
            ]),
            call([
                'umoci', 'repack', '--image',
                'kiwi_docker_dir/umoci_layout:latest', 'kiwi_docker_root_dir'
            ]),
            call([
                'umoci', 'config', '--config.cmd=/bin/bash', '--image',
                'kiwi_docker_dir/umoci_layout:latest'
            ]),
            call([
                'umoci', 'gc', '--layout', 'kiwi_docker_dir/umoci_layout'
            ]),
            call([
                'skopeo', 'copy', 'oci:kiwi_docker_dir/umoci_layout:latest',
                'docker-archive:result.tar:foo/bar:latest'
            ])
        ]
        mock_sync.assert_called_once_with(
            'root_dir/', 'kiwi_docker_root_dir/rootfs'
        )
        docker_root.sync_data.assert_called_once_with(
            exclude=[
                'image', '.profile', '.kconfig', 'boot', 'dev', 'sys', 'proc',
                'var/cache/kiwi'
            ],
            options=['-a', '-H', '-X', '-A', '--delete']
        )
        mock_compress.assert_called_once_with('result.tar')
        compressor.xz.assert_called_once_with()
>>>>>>> 17cc60ce
<|MERGE_RESOLUTION|>--- conflicted
+++ resolved
@@ -16,118 +16,8 @@
         assert mock_command.call_args_list == [
             call(['rm', '-r', '-f', 'result.tar']),
             call([
-<<<<<<< HEAD
                 'skopeo', 'copy', 'oci:kiwi_oci_dir/umoci_layout:latest',
                 'docker-archive:result.tar:foo/bar:latest'
             ])
         ]
-        mock_compress.assert_called_once_with('result.tar')
-=======
-                'umoci', 'init', '--layout',
-                'kiwi_docker_dir/umoci_layout'
-            ]),
-            call([
-                'umoci', 'new', '--image',
-                'kiwi_docker_dir/umoci_layout:latest'
-            ]),
-            call([
-                'umoci', 'unpack', '--image',
-                'kiwi_docker_dir/umoci_layout:latest', 'kiwi_docker_root_dir'
-            ]),
-            call([
-                'umoci', 'repack', '--image',
-                'kiwi_docker_dir/umoci_layout:latest', 'kiwi_docker_root_dir'
-            ]),
-            call([
-                'umoci', 'config', '--config.cmd=/bin/bash', '--image',
-                'kiwi_docker_dir/umoci_layout:latest'
-            ]),
-            call([
-                'umoci', 'gc', '--layout', 'kiwi_docker_dir/umoci_layout'
-            ]),
-            call([
-                'skopeo', 'copy', 'oci:kiwi_docker_dir/umoci_layout:latest',
-                'docker-archive:result.tar:foo/bar:latest'
-            ])
-        ]
-        mock_sync.assert_called_once_with(
-            'root_dir/', 'kiwi_docker_root_dir/rootfs'
-        )
-        docker_root.sync_data.assert_called_once_with(
-            exclude=[
-                'image', '.profile', '.kconfig', 'boot', 'dev', 'sys', 'proc',
-                'var/cache/kiwi'
-            ],
-            options=['-a', '-H', '-X', '-A', '--delete']
-        )
-        mock_compress.assert_called_once_with('result.tar')
-        compressor.xz.assert_called_once_with()
-
-    @patch('kiwi.container.docker.ArchiveTar')
-    @patch('kiwi.container.docker.Compress')
-    @patch('kiwi.container.docker.Command.run')
-    @patch('kiwi.container.docker.DataSync')
-    @patch('kiwi.container.docker.mkdtemp')
-    @patch('kiwi.container.docker.Path.wipe')
-    @patch('kiwi.container.docker.Path.create')
-    @patch('kiwi.container.docker.Defaults.get_shared_cache_location')
-    def test_create_derived(
-        self, mock_cache, mock_create, mock_wipe, mock_mkdtemp,
-        mock_sync, mock_command, mock_compress, mock_tar
-    ):
-        mock_cache.return_value = 'var/cache/kiwi'
-        compressor = mock.Mock()
-        mock_compress.return_value = compressor
-        docker_root = mock.Mock()
-        mock_sync.return_value = docker_root
-        tmpdirs = ['kiwi_docker_root_dir', 'kiwi_docker_dir']
-
-        def call_mkdtemp(prefix):
-            return tmpdirs.pop()
-
-        mock_mkdtemp.side_effect = call_mkdtemp
-
-        self.docker.create('result.tar.xz', 'root_dir/image/image_file')
-
-        mock_wipe.assert_called_once_with('result.tar')
-        mock_tar.assert_called_once_with('root_dir/image/image_file')
-        mock_create.assert_called_once_with('kiwi_docker_dir/umoci_layout')
-
-        assert mock_command.call_args_list == [
-            call([
-                'umoci', 'config', '--image',
-                'kiwi_docker_dir/umoci_layout', '--tag', 'latest'
-            ]),
-            call([
-                'umoci', 'unpack', '--image',
-                'kiwi_docker_dir/umoci_layout:latest', 'kiwi_docker_root_dir'
-            ]),
-            call([
-                'umoci', 'repack', '--image',
-                'kiwi_docker_dir/umoci_layout:latest', 'kiwi_docker_root_dir'
-            ]),
-            call([
-                'umoci', 'config', '--config.cmd=/bin/bash', '--image',
-                'kiwi_docker_dir/umoci_layout:latest'
-            ]),
-            call([
-                'umoci', 'gc', '--layout', 'kiwi_docker_dir/umoci_layout'
-            ]),
-            call([
-                'skopeo', 'copy', 'oci:kiwi_docker_dir/umoci_layout:latest',
-                'docker-archive:result.tar:foo/bar:latest'
-            ])
-        ]
-        mock_sync.assert_called_once_with(
-            'root_dir/', 'kiwi_docker_root_dir/rootfs'
-        )
-        docker_root.sync_data.assert_called_once_with(
-            exclude=[
-                'image', '.profile', '.kconfig', 'boot', 'dev', 'sys', 'proc',
-                'var/cache/kiwi'
-            ],
-            options=['-a', '-H', '-X', '-A', '--delete']
-        )
-        mock_compress.assert_called_once_with('result.tar')
-        compressor.xz.assert_called_once_with()
->>>>>>> 17cc60ce
+        mock_compress.assert_called_once_with('result.tar')